--- conflicted
+++ resolved
@@ -24,11 +24,7 @@
  * \library       cfg66 application
  * \author        Chris Ahlstrom
  * \date          2018-11-23
-<<<<<<< HEAD
  * \updates       2024-08-04
-=======
- * \updates       2024-08-02
->>>>>>> 32f87683
  * \license       GNU GPLv2 or above
  *
  */
