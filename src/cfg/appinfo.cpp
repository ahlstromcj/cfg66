--- conflicted
+++ resolved
@@ -25,11 +25,7 @@
  * \library       cfg66
  * \author        Chris Ahlstrom
  * \date          2017-03-12
-<<<<<<< HEAD
  * \updates       2024-07-15
-=======
- * \updates       2024-07-11
->>>>>>> 01226885
  * \license       GNU GPLv2 or above
  *
  *  The first part of this file defines a couple of global structure
@@ -582,7 +578,6 @@
 }
 
 /**
-<<<<<<< HEAD
  *  Returns the terminal escape sequence to generate colored text.
  *  There's no consistent association with the main terminal color
  *  codes (e.g. 0 to 7).
@@ -607,29 +602,6 @@
     return s_level_colors[index];
 }
 
-=======
- *  Gets the desired terminal color escape sequence. This is kind of a
- *  simple color palette.
- */
-
-const char *
-level_color (int index)
-{
-    static const char * const s_level_colors [] =
-    {
-        "\033[0m",          /* goes back to normal console color    */
-        "\033[1;32m",       /* info message green                   */
-        "\033[1;33m",       /* warning message is yellow            */
-        "\033[1;31m",       /* error message is red                 */
-        "\033[1;34m",       /* status message is blue               */
-        "\033[1;36m",       /* session message is cyan              */
-        "\033[1;30m"        /* debug message is black               */
-    };
-    return s_level_colors[index];
-}
-
-
->>>>>>> 01226885
 /**
  * Text color codes ('*' indicates the color is used below):
  *
