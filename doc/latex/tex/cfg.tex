--- conflicted
+++ resolved
@@ -6,11 +6,7 @@
 % \library     Documents
 % \author      Chris Ahlstrom
 % \date        2024-04-16
-<<<<<<< HEAD
-% \update      2024-08-03
-=======
-% \update      2024-08-02
->>>>>>> 32f87683
+% \update      2024-08-04
 % \version     $Revision$
 % \license     $XPC_GPL_LICENSE$
 %
@@ -464,11 +460,8 @@
       $ ./build/test/ini_set_test --read=tests/data/fooin.rc
    \end{verbatim}
 
-<<<<<<< HEAD
    Note that the "=" can be replaced by a space.
 
-=======
->>>>>>> 32f87683
    This option
    depends on being able to find the the desired INI sections object in the
    INI manager and finding that it is active (it has entries).
