--- conflicted
+++ resolved
@@ -28,11 +28,7 @@
  * \library       cfg66
  * \author        Chris Ahlstrom
  * \date          2018-11-24
-<<<<<<< HEAD
  * \updates       2024-07-15
-=======
- * \updates       2024-07-11
->>>>>>> 01226885
  * \license       GNU GPLv2 or above
  *
  *    Provides some useful functions for displaying information about the
@@ -296,22 +292,13 @@
 extern const std::string & get_app_version ();
 extern const std::string & get_app_version_text ();
 extern const std::string & get_gui_version ();
-<<<<<<< HEAD
 extern const std::string & level_color (int index);
-=======
-extern const char * level_color (int index);
->>>>>>> 01226885
 extern std::string get_client_tag (lib66::msglevel el = lib66::msglevel::none);
 extern std::string get_session_tag (const std::string & refinement = "");
 extern std::string get_build_details ();
 extern bool get_app_cli ();
 extern bool get_app_headless ();
-<<<<<<< HEAD
 extern bool is_a_tty (int fd = (-1));
-=======
-extern bool is_a_tty ();
-extern bool is_a_tty (int fd);
->>>>>>> 01226885
 
 }           // namespace cfg
 
@@ -321,4 +308,4 @@
  * appinfo.hpp
  *
  * vim: sw=4 ts=4 wm=4 et ft=cpp
- */
+ */