--- conflicted
+++ resolved
@@ -27,11 +27,7 @@
  * \library       cfg66
  * \author        Chris Ahlstrom
  * \date          2024-06-23
-<<<<<<< HEAD
  * \updates       2024-07-15
-=======
- * \updates       2024-07-11
->>>>>>> 01226885
  * \license       See above.
  *
  *  This class provides a way to look up command-line options specified by
@@ -151,13 +147,8 @@
     bool cli_mappings_add
     (
         const cfg::options::container & opts,
-<<<<<<< HEAD
         const std::string & configtype      = cfg::global,
         const std::string & configsection   = cfg::global
-=======
-        const std::string & configtype      = "",
-        const std::string & configsection   = ""
->>>>>>> 01226885
     );
     bool lookup_names
     (
