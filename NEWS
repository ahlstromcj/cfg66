NEWS for Cfg66 0.2
Chris Ahlstrom
<<<<<<< HEAD
2024-04-15 to 2024-07-15
=======
2024-04-15 to 2024-07-11
>>>>>>> 01226885

# Changelog

## [0.2] - 2024-07-15

### Added

- Added the util::bytevector class to work with big-endian data (e.g.
  MIDI files).
- Added a test for the util::bytevector class.
- Renamed the cfg::inifile class to "inisections" because it was
  misleading.
- Added an actual cfg::inifile class to extend cfg::configfile.
- Beefed up the ini\_test application to write and parse a sample
  configuration file.
- Added diagrams to clarify the hierarchy.
- Split the inisections module into inimanager, inisection, and
  inisections modules. The inimanager handles multiple INI files with
  multiple INI sections.
- Added a "multi-parser" to cover multiple INI-style files for an
  application.
- Tightened up the interactions between command-line parsing and INI
  configuration files. Support command-line options over multiple
  INI files.
- Improved the range checking for integer/float options.
- Added display/access for parsing error messages.
- Added "recents" as a kind of option, and added a class called
  recent (taken from Seq66) to handle them.

### Fixed

- Fixes related to util::bytevector.
- Many fixes found while implementing the inifile class.
- Fixed major bugs in handling basic command-line parsing and options.
- Refactored the creation of the parser.

### Changed

- Changed the type of options\_kind from std::string to cfg::options::kind.
  This change required all cfg::options::spec initializers to be modified.
  Vim users can use this command on each affected line:
  :.s/"\(.*\)"/options::kind::\1/   and then use the & command to repeat
  that for each affected line.
- Changed the new inimap class name to inimanager.
- Added "no-inline-functions" to meson.build; does not work, though.
- Upgraded the --help output, including color highlighting.
- No changes unrelated to util::bytevector, except for updating the
  relevant meson.build files.

### Removed

- Nothing

## [0.1.1] - 2024-04-30

### Added

- No significant added code.

### Fixed

- The HAVE macros were updated.
- Cfg66 can now be used as a sub-project.
- Fixed the build dependencies and build setup.

### Changed

- The HAVE macros were updated.
- Updated the cfg66.wrap file.
- Added --install and --uninstall options to work.sh. The latter is
  not completely effective at removing all installed files, however.
- Renamed the .pc file to libcfg66.pc.

### Removed

- Minor cleanup.

For future usage:

## [Unreleased]
### Added
### Fixed
### Changed
### Removed

# vim: sw=4 ts=4 wm=4 et ft=markdown<|MERGE_RESOLUTION|>--- conflicted
+++ resolved
@@ -1,10 +1,6 @@
 NEWS for Cfg66 0.2
 Chris Ahlstrom
-<<<<<<< HEAD
 2024-04-15 to 2024-07-15
-=======
-2024-04-15 to 2024-07-11
->>>>>>> 01226885
 
 # Changelog
 
